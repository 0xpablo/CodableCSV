--- conflicted
+++ resolved
@@ -11,10 +11,6 @@
     ],
     dependencies: [],
     targets: [
-<<<<<<< HEAD
-        .target(name: "CodableCSV", dependencies: []),
-        .testTarget(name: "CodableCSVTests", dependencies: ["CodableCSV"]),
-=======
         .target(
             name: "CodableCSV",
             dependencies: [],
@@ -22,6 +18,5 @@
         .testTarget(
             name: "CodableCSVTests",
             dependencies: ["CodableCSV"]),
->>>>>>> af38d79f
     ]
 )